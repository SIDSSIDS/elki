--- conflicted
+++ resolved
@@ -40,12 +40,8 @@
  * according to the same model)
  *
  * @author Erich Schubert
-<<<<<<< HEAD
- *
-=======
  * @since 0.2
  * 
->>>>>>> 26513ecf
  * @apiviz.composedOf Distribution
  * @apiviz.composedOf AffineTransformation
  */
