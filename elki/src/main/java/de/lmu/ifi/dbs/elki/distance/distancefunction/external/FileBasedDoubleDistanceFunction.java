package de.lmu.ifi.dbs.elki.distance.distancefunction.external;

import java.io.BufferedInputStream;
import java.io.File;
import java.io.FileInputStream;
import java.io.IOException;
import java.io.InputStream;

import de.lmu.ifi.dbs.elki.database.ids.DBID;
import de.lmu.ifi.dbs.elki.database.ids.DBIDRange;
import de.lmu.ifi.dbs.elki.database.query.distance.DistanceQuery;
import de.lmu.ifi.dbs.elki.database.relation.Relation;
import de.lmu.ifi.dbs.elki.distance.distancefunction.AbstractDBIDRangeDistanceFunction;
import de.lmu.ifi.dbs.elki.logging.Logging;
<<<<<<< HEAD
import de.lmu.ifi.dbs.elki.utilities.documentation.Description;
import de.lmu.ifi.dbs.elki.utilities.documentation.Title;
import de.lmu.ifi.dbs.elki.utilities.exceptions.AbortException;
import de.lmu.ifi.dbs.elki.utilities.io.FileUtil;
=======
import de.lmu.ifi.dbs.elki.utilities.FileUtil;
import de.lmu.ifi.dbs.elki.utilities.documentation.Description;
import de.lmu.ifi.dbs.elki.utilities.documentation.Title;
import de.lmu.ifi.dbs.elki.utilities.exceptions.AbortException;
>>>>>>> a412a7ee
import de.lmu.ifi.dbs.elki.utilities.optionhandling.AbstractParameterizer;
import de.lmu.ifi.dbs.elki.utilities.optionhandling.OptionID;
import de.lmu.ifi.dbs.elki.utilities.optionhandling.parameterization.Parameterization;
import de.lmu.ifi.dbs.elki.utilities.optionhandling.parameters.FileParameter;
import de.lmu.ifi.dbs.elki.utilities.optionhandling.parameters.ObjectParameter;
import gnu.trove.impl.Constants;

/*
 This file is part of ELKI:
 Environment for Developing KDD-Applications Supported by Index-Structures

 Copyright (C) 2015
 Ludwig-Maximilians-Universität München
 Lehr- und Forschungseinheit für Datenbanksysteme
 ELKI Development Team

 This program is free software: you can redistribute it and/or modify
 it under the terms of the GNU Affero General Public License as published by
 the Free Software Foundation, either version 3 of the License, or
 (at your option) any later version.

 This program is distributed in the hope that it will be useful,
 but WITHOUT ANY WARRANTY; without even the implied warranty of
 MERCHANTABILITY or FITNESS FOR A PARTICULAR PURPOSE.  See the
 GNU Affero General Public License for more details.

 You should have received a copy of the GNU Affero General Public License
 along with this program.  If not, see <http://www.gnu.org/licenses/>.
 */

import gnu.trove.map.TLongDoubleMap;
import gnu.trove.map.hash.TLongDoubleHashMap;

/**
 * Distance function that is based on double distances given by a distance
 * matrix of an external ASCII file.
 *
 * Note: parsing an ASCII file is rather expensive.
 *
 * See {@link AsciiDistanceParser} for the default input format.
 *
 * TODO: use a {@code double[]} instead of the hash map.
 *
 * @author Elke Achtert
 * @author Erich Schubert
 *
 * @apiviz.composedOf DistanceCacheWriter
 */
@Title("File based double distance for database objects.")
@Description("Loads double distance values from an external text file.")
public class FileBasedDoubleDistanceFunction extends AbstractDBIDRangeDistanceFunction {
  /**
   * Class logger.
   */
  private static final Logging LOG = Logging.getLogger(FileBasedDoubleDistanceFunction.class);

  /**
   * The distance cache
   */
  private TLongDoubleMap cache;

  /**
   * Distance parser
   */
  private DistanceParser parser;

  /**
   * Input file of distance matrix
   */
  private File matrixfile;

  /**
   * Minimum and maximum IDs seen.
   */
  private int min, max;

  /**
   * Constructor.
   *
   * @param parser Parser
   * @param matrixfile input file
   */
  public FileBasedDoubleDistanceFunction(DistanceParser parser, File matrixfile) {
    super();
    this.parser = parser;
    this.matrixfile = matrixfile;
  }

  @Override
  public <O extends DBID> DistanceQuery<O> instantiate(Relation<O> database) {
    if(cache == null) {
      try {
        loadCache(parser, matrixfile);
      }
      catch(IOException e) {
        throw new AbortException("Could not load external distance file: " + matrixfile.toString(), e);
      }
    }
    return super.instantiate(database);
  }

  @Override
  public double distance(int i1, int i2) {
    return (i1 == i2) ? 0. : cache.get(makeKey(i1 + min, i2 + min));
  }

  private void loadCache(DistanceParser parser, File matrixfile) throws IOException {
    InputStream in = new BufferedInputStream(FileUtil.tryGzipInput(new FileInputStream(matrixfile)));
    cache = new TLongDoubleHashMap(Constants.DEFAULT_CAPACITY, Constants.DEFAULT_LOAD_FACTOR, -1L, Double.POSITIVE_INFINITY);
    min = Integer.MAX_VALUE;
    max = Integer.MIN_VALUE;
    parser.parse(in, new DistanceCacheWriter() {
      @Override
      public void put(int id1, int id2, double distance) {
        if(id1 < id2) {
          min = id1 < min ? id1 : min;
          max = id2 > max ? id2 : max;
        }
        else {
          min = id2 < min ? id2 : min;
          max = id1 > max ? id1 : max;
        }
        cache.put(makeKey(id1, id2), distance);
      }

      @Override
      public boolean containsKey(int id1, int id2) {
        return cache.containsKey(makeKey(id1, id2));
      }
    });
    if(min != 0) {
      LOG.verbose("Distance matrix is supposed to be 0-indexed. Choosing offset " + min + " to compensate.");
    }
  }

  /**
   * Combine two integer ids into a long value.
   *
   * @param i1 First id
   * @param i2 Second id
   * @return Combined value
   */
  protected static final long makeKey(int i1, int i2) {
    return (i1 < i2) //
    ? ((((long) i1) << 32) | i2)//
    : ((((long) i2) << 32) | i1);
  }

  @Override
  public void checkRange(DBIDRange range) {
    final int size = max + 1 - min;
    if(size < range.size()) {
      LOG.warning("Distance matrix has size " + size + " but range has size: " + range.size());
    }
  }

  @Override
  public boolean equals(Object obj) {
    if(obj == null) {
      return false;
    }
    if(getClass() != obj.getClass()) {
      return false;
    }
    FileBasedDoubleDistanceFunction other = (FileBasedDoubleDistanceFunction) obj;
    return this.cache.equals(other.cache);
  }

  /**
   * Parameterization class.
   *
   * @author Erich Schubert
   *
   * @apiviz.exclude
   */
  public static class Parameterizer extends AbstractParameterizer {
    /**
     * Parameter that specifies the name of the distance matrix file.
     * <p>
     * Key: {@code -distance.matrix}
     * </p>
     */
    public static final OptionID MATRIX_ID = new OptionID("distance.matrix", //
    "The name of the file containing the distance matrix.");

    /**
     * Optional parameter to specify the parsers to provide a database, must
     * extend {@link DistanceParser}. If this parameter is not set,
     * {@link AsciiDistanceParser} is used as parser for all input files.
     * <p>
     * Key: {@code -distance.parser}
     * </p>
     */
    public static final OptionID PARSER_ID = new OptionID("distance.parser", //
    "Parser used to load the distance matrix.");

    /**
     * Input file.
     */
    protected File matrixfile = null;

    /**
     * Parser for input file.
     */
    protected DistanceParser parser = null;

    @Override
    protected void makeOptions(Parameterization config) {
      super.makeOptions(config);
      final FileParameter MATRIX_PARAM = new FileParameter(MATRIX_ID, FileParameter.FileType.INPUT_FILE);
      if(config.grab(MATRIX_PARAM)) {
        matrixfile = MATRIX_PARAM.getValue();
      }

      final ObjectParameter<DistanceParser> PARSER_PARAM = new ObjectParameter<>(PARSER_ID, DistanceParser.class, AsciiDistanceParser.class);
      if(config.grab(PARSER_PARAM)) {
        parser = PARSER_PARAM.instantiateClass(config);
      }
    }

    @Override
    protected FileBasedDoubleDistanceFunction makeInstance() {
      return new FileBasedDoubleDistanceFunction(parser, matrixfile);
    }
  }
}<|MERGE_RESOLUTION|>--- conflicted
+++ resolved
@@ -1,4 +1,27 @@
 package de.lmu.ifi.dbs.elki.distance.distancefunction.external;
+
+/*
+ This file is part of ELKI:
+ Environment for Developing KDD-Applications Supported by Index-Structures
+
+ Copyright (C) 2015
+ Ludwig-Maximilians-Universität München
+ Lehr- und Forschungseinheit für Datenbanksysteme
+ ELKI Development Team
+
+ This program is free software: you can redistribute it and/or modify
+ it under the terms of the GNU Affero General Public License as published by
+ the Free Software Foundation, either version 3 of the License, or
+ (at your option) any later version.
+
+ This program is distributed in the hope that it will be useful,
+ but WITHOUT ANY WARRANTY; without even the implied warranty of
+ MERCHANTABILITY or FITNESS FOR A PARTICULAR PURPOSE.  See the
+ GNU Affero General Public License for more details.
+
+ You should have received a copy of the GNU Affero General Public License
+ along with this program.  If not, see <http://www.gnu.org/licenses/>.
+ */
 
 import java.io.BufferedInputStream;
 import java.io.File;
@@ -12,47 +35,16 @@
 import de.lmu.ifi.dbs.elki.database.relation.Relation;
 import de.lmu.ifi.dbs.elki.distance.distancefunction.AbstractDBIDRangeDistanceFunction;
 import de.lmu.ifi.dbs.elki.logging.Logging;
-<<<<<<< HEAD
 import de.lmu.ifi.dbs.elki.utilities.documentation.Description;
 import de.lmu.ifi.dbs.elki.utilities.documentation.Title;
 import de.lmu.ifi.dbs.elki.utilities.exceptions.AbortException;
 import de.lmu.ifi.dbs.elki.utilities.io.FileUtil;
-=======
-import de.lmu.ifi.dbs.elki.utilities.FileUtil;
-import de.lmu.ifi.dbs.elki.utilities.documentation.Description;
-import de.lmu.ifi.dbs.elki.utilities.documentation.Title;
-import de.lmu.ifi.dbs.elki.utilities.exceptions.AbortException;
->>>>>>> a412a7ee
 import de.lmu.ifi.dbs.elki.utilities.optionhandling.AbstractParameterizer;
 import de.lmu.ifi.dbs.elki.utilities.optionhandling.OptionID;
 import de.lmu.ifi.dbs.elki.utilities.optionhandling.parameterization.Parameterization;
 import de.lmu.ifi.dbs.elki.utilities.optionhandling.parameters.FileParameter;
 import de.lmu.ifi.dbs.elki.utilities.optionhandling.parameters.ObjectParameter;
 import gnu.trove.impl.Constants;
-
-/*
- This file is part of ELKI:
- Environment for Developing KDD-Applications Supported by Index-Structures
-
- Copyright (C) 2015
- Ludwig-Maximilians-Universität München
- Lehr- und Forschungseinheit für Datenbanksysteme
- ELKI Development Team
-
- This program is free software: you can redistribute it and/or modify
- it under the terms of the GNU Affero General Public License as published by
- the Free Software Foundation, either version 3 of the License, or
- (at your option) any later version.
-
- This program is distributed in the hope that it will be useful,
- but WITHOUT ANY WARRANTY; without even the implied warranty of
- MERCHANTABILITY or FITNESS FOR A PARTICULAR PURPOSE.  See the
- GNU Affero General Public License for more details.
-
- You should have received a copy of the GNU Affero General Public License
- along with this program.  If not, see <http://www.gnu.org/licenses/>.
- */
-
 import gnu.trove.map.TLongDoubleMap;
 import gnu.trove.map.hash.TLongDoubleHashMap;
 
